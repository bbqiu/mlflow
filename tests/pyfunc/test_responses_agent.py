import pathlib
import pickle
from typing import Generator

import pytest

from mlflow.entities.span import SpanType
from mlflow.utils.pydantic_utils import IS_PYDANTIC_V2_OR_NEWER

from tests.tracing.helper import get_traces

if not IS_PYDANTIC_V2_OR_NEWER:
    pytest.skip(
        "ResponsesAgent and its pydantic classes are not supported in pydantic v1. Skipping test.",
        allow_module_level=True,
    )

from uuid import uuid4

import mlflow
from mlflow.exceptions import MlflowException
from mlflow.models.signature import ModelSignature
from mlflow.pyfunc.loaders.responses_agent import _ResponsesAgentPyfuncWrapper
from mlflow.pyfunc.model import _DEFAULT_RESPONSES_AGENT_METADATA_TASK, ResponsesAgent
from mlflow.types.responses import (
    RESPONSES_AGENT_INPUT_EXAMPLE,
    RESPONSES_AGENT_INPUT_SCHEMA,
    RESPONSES_AGENT_OUTPUT_SCHEMA,
    ResponsesAgentRequest,
    ResponsesAgentResponse,
    ResponsesAgentStreamEvent,
)
from mlflow.types.schema import ColSpec, DataType, Schema


def get_mock_response(request: ResponsesAgentRequest):
    return {
        "output": [
            {
                "type": "message",
                "id": str(uuid4()),
                "status": "completed",
                "role": "assistant",
                "content": [
                    {
                        "type": "output_text",
                        "text": request.input[0].content,
                    }
                ],
            }
        ],
    }


def get_stream_mock_response():
    yield from [
        {
            "type": "response.output_item.added",
            "output_index": 0,
            "item": {
                "type": "message",
                "id": "1",
                "status": "in_progress",
                "role": "assistant",
                "content": [],
            },
        },
        {
            "type": "response.content_part.added",
            "item_id": "1",
            "output_index": 0,
            "content_index": 0,
            "part": {"type": "output_text", "text": "", "annotations": []},
        },
        {
            "type": "response.output_text.delta",
            "item_id": "1",
            "output_index": 0,
            "content_index": 0,
            "delta": "Deb",
        },
        {
            "type": "response.output_text.delta",
            "item_id": "1",
            "output_index": 0,
            "content_index": 0,
            "delta": "rid",
        },
        {
            "type": "response.output_text.done",
            "item_id": "1",
            "output_index": 0,
            "content_index": 0,
            "text": "Debrid",
        },
        {
            "type": "response.content_part.done",
            "item_id": "1",
            "output_index": 0,
            "content_index": 0,
            "part": {
                "type": "output_text",
                "text": "Debrid",
                "annotations": [],
            },
        },
    ]


class SimpleResponsesAgent(ResponsesAgent):
    def predict(self, request: ResponsesAgentRequest) -> ResponsesAgentResponse:
        mock_response = get_mock_response(request)
        return ResponsesAgentResponse(**mock_response)

    def predict_stream(
        self, request: ResponsesAgentRequest
    ) -> Generator[ResponsesAgentStreamEvent, None, None]:
        yield from [ResponsesAgentStreamEvent(**r) for r in get_stream_mock_response()]


class ResponsesAgentWithContext(ResponsesAgent):
    def load_context(self, context):
        predict_path = pathlib.Path(context.artifacts["predict_fn"])
        self.predict_fn = pickle.loads(predict_path.read_bytes())

    def predict(self, request: ResponsesAgentRequest) -> ResponsesAgentResponse:
        return ResponsesAgentResponse(
            output=[
                {
                    "type": "message",
                    "id": "test-id",
                    "status": "completed",
                    "role": "assistant",
                    "content": [
                        {
                            "type": "output_text",
                            "text": self.predict_fn(),
                        }
                    ],
                }
            ]
        )

    def predict_stream(
        self, request: ResponsesAgentRequest
    ) -> Generator[ResponsesAgentStreamEvent, None, None]:
        yield ResponsesAgentStreamEvent(
            type="response.output_item.added",
            output_index=0,
            item=self.create_text_output_item(self.predict_fn(), "test-id"),
        )


def mock_responses_predict():
    return "hello from context"


def test_responses_agent_with_context(tmp_path):
    predict_path = tmp_path / "predict.pkl"
    predict_path.write_bytes(pickle.dumps(mock_responses_predict))

    model = ResponsesAgentWithContext()

    with mlflow.start_run():
        model_info = mlflow.pyfunc.log_model(
            name="model",
            python_model=model,
            artifacts={"predict_fn": str(predict_path)},
        )

    loaded_model = mlflow.pyfunc.load_model(model_info.model_uri)

    # Test predict
    response = loaded_model.predict(RESPONSES_AGENT_INPUT_EXAMPLE)
    assert response["output"][0]["content"][0]["text"] == "hello from context"

    # Test predict_stream
    responses = list(loaded_model.predict_stream(RESPONSES_AGENT_INPUT_EXAMPLE))
    assert len(responses) == 1
    assert responses[0]["item"]["content"][0]["text"] == "hello from context"


def test_responses_agent_save_load_signatures(tmp_path):
    model = SimpleResponsesAgent()
    mlflow.pyfunc.save_model(python_model=model, path=tmp_path)

    loaded_model = mlflow.pyfunc.load_model(tmp_path)
    assert isinstance(loaded_model._model_impl, _ResponsesAgentPyfuncWrapper)
    input_schema = loaded_model.metadata.get_input_schema()
    output_schema = loaded_model.metadata.get_output_schema()
    assert input_schema == RESPONSES_AGENT_INPUT_SCHEMA
    assert output_schema == RESPONSES_AGENT_OUTPUT_SCHEMA


def test_responses_agent_log_default_task():
    model = SimpleResponsesAgent()
    with mlflow.start_run():
        model_info = mlflow.pyfunc.log_model(name="model", python_model=model)
    assert model_info.metadata["task"] == _DEFAULT_RESPONSES_AGENT_METADATA_TASK

    with mlflow.start_run():
        model_info_with_override = mlflow.pyfunc.log_model(
            name="model", python_model=model, metadata={"task": None}
        )
    assert model_info_with_override.metadata["task"] is None


def test_responses_agent_predict(tmp_path):
    model = SimpleResponsesAgent()
    response = model.predict(RESPONSES_AGENT_INPUT_EXAMPLE)
    assert response.output[0].content[0]["type"] == "output_text"
    response = model.predict_stream(RESPONSES_AGENT_INPUT_EXAMPLE)
    assert next(response).type == "response.output_item.added"
    mlflow.pyfunc.save_model(python_model=model, path=tmp_path)
    loaded_model = mlflow.pyfunc.load_model(tmp_path)
    response = loaded_model.predict(RESPONSES_AGENT_INPUT_EXAMPLE)
    assert response["output"][0]["type"] == "message"
    assert response["output"][0]["content"][0]["type"] == "output_text"
    assert response["output"][0]["content"][0]["text"] == "Hello!"


def test_responses_agent_predict_stream(tmp_path):
    model = SimpleResponsesAgent()
    mlflow.pyfunc.save_model(python_model=model, path=tmp_path)
    loaded_model = mlflow.pyfunc.load_model(tmp_path)
    responses = list(loaded_model.predict_stream(RESPONSES_AGENT_INPUT_EXAMPLE))
    # most of this test is that the predict_stream parsing works in _ResponsesAgentPyfuncWrapper
    for r in responses:
        assert "type" in r


def test_responses_agent_with_pydantic_input():
    model = SimpleResponsesAgent()
    response = model.predict(ResponsesAgentRequest(**RESPONSES_AGENT_INPUT_EXAMPLE))
    assert response.output[0].content[0]["text"] == "Hello!"


class CustomInputsResponsesAgent(ResponsesAgent):
    def predict(self, request: ResponsesAgentRequest) -> ResponsesAgentResponse:
        mock_response = get_mock_response(request)
        return ResponsesAgentResponse(**mock_response, custom_outputs=request.custom_inputs)

    def predict_stream(self, request: ResponsesAgentRequest):
        for r in get_stream_mock_response():
            r["custom_outputs"] = request.custom_inputs
            yield r


def test_responses_agent_custom_inputs(tmp_path):
    model = CustomInputsResponsesAgent()
    mlflow.pyfunc.save_model(python_model=model, path=tmp_path)
    loaded_model = mlflow.pyfunc.load_model(tmp_path)
    payload = {**RESPONSES_AGENT_INPUT_EXAMPLE, "custom_inputs": {"asdf": "asdf"}}
    response = loaded_model.predict(payload)
    assert response["custom_outputs"] == {"asdf": "asdf"}
    responses = list(
        loaded_model.predict_stream(
            {**RESPONSES_AGENT_INPUT_EXAMPLE, "custom_inputs": {"asdf": "asdf"}}
        )
    )
    for r in responses:
        assert r["custom_outputs"] == {"asdf": "asdf"}


def test_responses_agent_predict_with_params(tmp_path):
    # needed because `load_model_and_predict` in `utils/_capture_modules.py` expects a params field
    model = SimpleResponsesAgent()
    mlflow.pyfunc.save_model(python_model=model, path=tmp_path)
    loaded_model = mlflow.pyfunc.load_model(tmp_path)
    response = loaded_model.predict(RESPONSES_AGENT_INPUT_EXAMPLE, params=None)
    assert response["output"][0]["type"] == "message"


def test_responses_agent_save_throws_with_signature(tmp_path):
    model = SimpleResponsesAgent()

    with pytest.raises(MlflowException, match="Please remove the `signature` parameter"):
        mlflow.pyfunc.save_model(
            python_model=model,
            path=tmp_path,
            signature=ModelSignature(
                inputs=Schema([ColSpec(name="test", type=DataType.string)]),
            ),
        )


def test_responses_agent_throws_with_invalid_output(tmp_path):
    class BadResponsesAgent(ResponsesAgent):
        def predict(self, request: ResponsesAgentRequest) -> ResponsesAgentResponse:
            return {"output": [{"type": "message", "content": [{"type": "output_text"}]}]}

    model = BadResponsesAgent()
    with pytest.raises(
        MlflowException, match="Failed to save ResponsesAgent. Ensure your model's predict"
    ):
        mlflow.pyfunc.save_model(python_model=model, path=tmp_path)


@pytest.mark.parametrize(
    ("input", "outputs", "expected_chat_messages", "expected_chat_tools"),
    [
        # 1. Normal text input output
        (
            RESPONSES_AGENT_INPUT_EXAMPLE,
            {
                "output": [
                    {
                        "type": "message",
                        "id": "test",
                        "status": "completed",
                        "role": "assistant",
                        "content": [{"type": "output_text", "text": "Dummy output"}],
                    }
                ],
            },
            [
                {
                    "content": "Hello!",
                    "role": "user",
                },
                {
                    "content": [{"text": "Dummy output", "type": "text"}],
                    "role": "assistant",
                },
            ],
            None,
        ),
        # 2. Image input
        (
            {
                "input": [
                    {
                        "role": "user",
                        "content": [
                            {"type": "input_text", "text": "what is in this image?"},
                            {"type": "input_image", "image_url": "test.jpg"},
                        ],
                    }
                ],
            },
            {
                "output": [
                    {
                        "type": "message",
                        "id": "test",
                        "status": "completed",
                        "role": "assistant",
                        "content": [{"type": "output_text", "text": "Dummy output"}],
                    }
                ],
            },
            [
                {
                    "content": [
                        {
                            "text": "what is in this image?",
                            "type": "text",
                        },
                        {
                            "image_url": {
                                "detail": None,
                                "url": "test.jpg",
                            },
                            "type": "image_url",
                        },
                    ],
                    "role": "user",
                },
                {
                    "content": [{"text": "Dummy output", "type": "text"}],
                    "role": "assistant",
                },
            ],
            None,
        ),
        # 3. Tool calling
        (
            {
                "input": [
                    {
                        "role": "user",
                        "content": "What is the weather like in Boston today?",
                    }
                ],
                "tools": [
                    {
                        "type": "function",
                        "name": "get_current_weather",
                        "parameters": {
                            "type": "object",
                            "properties": {"location": {"type": "string"}},
                            "required": ["location", "unit"],
                        },
                    }
                ],
            },
            {
                "output": [
                    {
                        "arguments": '{"location":"Boston, MA","unit":"celsius"}',
                        "call_id": "function_call_1",
                        "name": "get_current_weather",
                        "type": "function_call",
                        "id": "fc_6805c835567481918c27724bbe931dc40b1b7951a48825bb",
                        "status": "completed",
                    }
                ]
            },
            [
                {
                    "role": "user",
                    "content": "What is the weather like in Boston today?",
                },
                {
                    "role": "assistant",
                    "tool_calls": [
                        {
                            "id": "function_call_1",
                            "type": "function",
                            "function": {
                                "name": "get_current_weather",
                                "arguments": '{"location":"Boston, MA","unit":"celsius"}',
                            },
                        }
                    ],
                },
            ],
            [
                {
                    "type": "function",
                    "function": {
                        "name": "get_current_weather",
                        "parameters": {
                            "type": "object",
                            "properties": {"location": {"type": "string"}},
                            "required": ["location", "unit"],
                        },
                    },
                }
            ],
        ),
    ],
)
def test_responses_agent_trace(input, outputs, expected_chat_messages, expected_chat_tools):
    class TracedResponsesAgent(ResponsesAgent):
        def predict(self, request: ResponsesAgentRequest) -> ResponsesAgentResponse:
            return ResponsesAgentResponse(**outputs)

        def predict_stream(
            self, request: ResponsesAgentRequest
        ) -> Generator[ResponsesAgentStreamEvent, None, None]:
            for item in outputs["output"]:
                yield ResponsesAgentStreamEvent(
                    type="response.output_item.done",
                    item=item,
                )

    model = TracedResponsesAgent()
    model.predict(ResponsesAgentRequest(**input))

    traces = get_traces()
    assert len(traces) == 1
    spans = traces[0].data.spans
    assert len(spans) == 1
    assert spans[0].name == "predict"
<<<<<<< HEAD
    assert spans[0].span_type == SpanType.AGENT
    assert spans[0].attributes[SpanAttributeKey.CHAT_MESSAGES] == expected_chat_messages

    if expected_chat_tools is not None:
        assert spans[0].attributes[SpanAttributeKey.CHAT_TOOLS] == expected_chat_tools
    else:
        assert SpanAttributeKey.CHAT_TOOLS not in spans[0].attributes
=======
>>>>>>> a0e03e10

    list(model.predict_stream(ResponsesAgentRequest(**input)))

    traces = get_traces()
    assert len(traces) == 2
    spans = traces[0].data.spans
    assert len(spans) == 1
<<<<<<< HEAD
    assert spans[0].name == "predict_stream"
    assert spans[0].span_type == SpanType.AGENT
    assert spans[0].attributes[SpanAttributeKey.CHAT_MESSAGES] == expected_chat_messages

    if expected_chat_tools is not None:
        assert spans[0].attributes[SpanAttributeKey.CHAT_TOOLS] == expected_chat_tools

    assert "output" in spans[0].outputs
    assert spans[0].outputs["output"] == outputs["output"]
=======
    assert spans[0].name == "predict_stream"
>>>>>>> a0e03e10
<|MERGE_RESOLUTION|>--- conflicted
+++ resolved
@@ -463,16 +463,7 @@
     spans = traces[0].data.spans
     assert len(spans) == 1
     assert spans[0].name == "predict"
-<<<<<<< HEAD
     assert spans[0].span_type == SpanType.AGENT
-    assert spans[0].attributes[SpanAttributeKey.CHAT_MESSAGES] == expected_chat_messages
-
-    if expected_chat_tools is not None:
-        assert spans[0].attributes[SpanAttributeKey.CHAT_TOOLS] == expected_chat_tools
-    else:
-        assert SpanAttributeKey.CHAT_TOOLS not in spans[0].attributes
-=======
->>>>>>> a0e03e10
 
     list(model.predict_stream(ResponsesAgentRequest(**input)))
 
@@ -480,16 +471,8 @@
     assert len(traces) == 2
     spans = traces[0].data.spans
     assert len(spans) == 1
-<<<<<<< HEAD
     assert spans[0].name == "predict_stream"
     assert spans[0].span_type == SpanType.AGENT
-    assert spans[0].attributes[SpanAttributeKey.CHAT_MESSAGES] == expected_chat_messages
-
-    if expected_chat_tools is not None:
-        assert spans[0].attributes[SpanAttributeKey.CHAT_TOOLS] == expected_chat_tools
 
     assert "output" in spans[0].outputs
-    assert spans[0].outputs["output"] == outputs["output"]
-=======
-    assert spans[0].name == "predict_stream"
->>>>>>> a0e03e10
+    assert spans[0].outputs["output"] == outputs["output"]